--- conflicted
+++ resolved
@@ -225,22 +225,14 @@
 
       // There could be a collision of hrefs between the existing section and not yet rendered
       // section, so we compose the selector carefully.
-<<<<<<< HEAD
       cd.debug.startTimer('addNewComments sections selector');
-      const selector = typeof sectionOrAnchor === 'string' ?
-        `.cd-toc-notRenderedSection a[href="#${$.escapeSelector(sectionOrAnchor)}"]` :
-        `a[href="#${$.escapeSelector(sectionOrAnchor.anchor)}"]:not(.cd-toc-notRenderedSection a)`;
-      const $sectionLink = cd.g.$toc.find(selector);
-      cd.debug.stopTimer('addNewComments sections selector');
-      if (!$sectionLink.length) return;
-=======
       const $sectionLink = typeof sectionOrAnchor === 'string' ?
         cd.g.$toc.find(
           `.cd-toc-notRenderedSection a[href="#${$.escapeSelector(sectionOrAnchor)}"]`
         ) :
         sectionOrAnchor.getTocLink();
+      cd.debug.startTimer('addNewComments sections selector');
       if (!$sectionLink?.length) return;
->>>>>>> 233004d3
 
       let $target = $sectionLink;
       const $next = $sectionLink.next('.cd-toc-newCommentList');
@@ -273,25 +265,8 @@
         );
         cd.debug.stopTimer('addNewComments comments prepare');
 
-<<<<<<< HEAD
         cd.debug.startTimer('addNewComments comments DOM');
-        if (i < 5) {
-          const $li = $('<li>')
-            .appendTo($ul);
-          const href = `#${comment.anchor}`;
-          $('<span>')
-            .html(cd.sParse('bullet'))
-            .addClass('tocnumber')
-            .addClass('cd-toc-bullet')
-            .appendTo($li);
-          const $text = $('<span>')
-            .addClass('toctext')
-            .appendTo($li);
-          const $a = $('<a>')
-            .text(text)
-            .attr('href', href)
-            .appendTo($text);
-=======
+
         // If there are 5 comments or less, show all of them. If there are more, show 4 and "N
         // more". (Because showing 4 and then "1 more" is stupid.)
         if (i < 4 || comments.length === 5) {
@@ -312,7 +287,6 @@
           a.textContent = text;
           textSpan.appendChild(a);
 
->>>>>>> 233004d3
           if (comment instanceof Comment) {
             a.onclick = (e) => {
               e.preventDefault();
@@ -344,12 +318,9 @@
         li.appendChild(span);
         ul.appendChild(li);
       }
-<<<<<<< HEAD
+
       cd.debug.stopTimer('addNewComments sections DOM');
-=======
-
       target.parentNode.insertBefore(ul, target.nextSibling);
->>>>>>> 233004d3
     });
     cd.debug.stopTimer('addNewComments sections cycle');
 
